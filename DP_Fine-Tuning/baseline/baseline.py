--- conflicted
+++ resolved
@@ -5,12 +5,8 @@
 from torch.utils.data import DataLoader
 from transformers import AutoModelForCausalLM, AutoTokenizer, default_data_collator
 from datasets import load_dataset
-<<<<<<< HEAD
-from utils import *
-=======
 from utils.model_utils import *
 from utils.gpu_usage import *
->>>>>>> 110ba176
 from huggingface_hub import login
 import os
 
@@ -58,95 +54,23 @@
         self.lora_bias = lora_bias
 
         # Setup
-<<<<<<< HEAD
-        self.dataset = None
-=======
->>>>>>> 110ba176
         self.tokenizer = None
         self.train_loader = None
         self.val_loader = None
         self.model = None
         self.optimizer = None
-<<<<<<< HEAD
-        self.privacy_engine = None
-
-    def preprocess_dataset(self, subsample_size, seed=101):
-        dataset = load_dataset(self.dataset_name)
-
-        if subsample_size is not None:
-            dataset["train"] = dataset["train"].shuffle(seed=seed).select(range(subsample_size))
-            dataset["validation"] = dataset["validation"].shuffle(seed=seed).select(range(subsample_size // 10))
-=======
 
     def preprocess_dataset(self, train_size, eval_size, seed=101):
         dataset = load_dataset(self.dataset_name)
 
         dataset["train"] = dataset["train"].shuffle(seed=seed).select(range(train_size))
         dataset["validation"] = dataset["validation"].shuffle(seed=seed).select(range(eval_size))
->>>>>>> 110ba176
 
         # Initialize tokenizer first
         self.tokenizer = AutoTokenizer.from_pretrained(self.model_name)
         self.tokenizer.pad_token = self.tokenizer.eos_token
         self.tokenizer.pad_token_id = self.tokenizer.eos_token_id
 
-<<<<<<< HEAD
-        def preprocess_and_tokenize(example):
-            # Compose input and target for SQuAD v1 format
-            title = example.get('title', None)
-            input_text = ""
-            if title:
-                input_text += f"Title: {title} "
-            input_text += f"Question: {example['question']} Context: {example['context']} Answer:"
-            answer = example["answers"]["text"][0] if len(example["answers"]["text"]) > 0 else ""
-            eos_token = self.tokenizer.eos_token if self.tokenizer.eos_token else "<|eos|>"
-            target_text = answer + eos_token
-
-            # Tokenize input and answer separately (no padding)
-            input_tokens = self.tokenizer(
-                input_text,
-                add_special_tokens=False,
-                truncation=True,
-                max_length=self.max_input_length,
-                return_tensors=None,
-            )
-            answer_tokens = self.tokenizer(
-                target_text,
-                add_special_tokens=False,
-                truncation=True,
-                max_length=self.max_target_length,
-                return_tensors=None,
-            )
-
-            # Build full sequence and tokenize (for input_ids)
-            full_text = input_text + target_text
-            tokenized = self.tokenizer(
-                full_text,
-                add_special_tokens=False,
-                truncation=True,
-                max_length=self.max_input_length + self.max_target_length,
-                padding="max_length",
-                return_tensors=None,
-            )
-
-            input_length = len(input_tokens["input_ids"])
-            answer_length = len(answer_tokens["input_ids"])
-
-            # Labels: -100 for input, answer tokens for answer
-            labels = [-100] * input_length + answer_tokens["input_ids"]
-            # Pad or truncate labels to match input_ids length
-            labels = labels[:len(tokenized["input_ids"])]
-            if len(labels) < len(tokenized["input_ids"]):
-                labels += [-100] * (len(tokenized["input_ids"]) - len(labels))
-
-            tokenized["labels"] = labels
-
-            # ...no debug prints...
-            return tokenized
-
-        self.dataset = dataset.map(
-            preprocess_and_tokenize,
-=======
         def preprocess_and_tokenize_train(example):
             input_text = "Context: " + example["context"] + " Question: " + example["question"] + " Answer: "
             target_text = example["answers"]["text"][0] if len(example["answers"]["text"]) > 0 else ""
@@ -208,15 +132,10 @@
 
         train_dataset = dataset["train"].map(
             preprocess_and_tokenize_train,
->>>>>>> 110ba176
             batched=False,
             remove_columns=dataset["train"].column_names,
         )
 
-<<<<<<< HEAD
-        self.train_loader = DataLoader(
-            self.dataset["train"],
-=======
         eval_dataset = dataset["validation"].map(
             preprocess_and_tokenize_eval, 
             batched=False,
@@ -225,19 +144,13 @@
 
         self.train_loader = DataLoader(
             train_dataset,
->>>>>>> 110ba176
             batch_size=self.train_batch_size,
             shuffle=True,
             collate_fn=default_data_collator,
         )
-<<<<<<< HEAD
-        self.val_loader = DataLoader(
-            self.dataset["validation"],
-=======
         
         self.val_loader = DataLoader(
             eval_dataset,
->>>>>>> 110ba176
             batch_size=self.eval_batch_size,
             collate_fn=default_data_collator,
         )
@@ -282,11 +195,7 @@
                     self.optimizer.zero_grad()
 
                 running_loss += loss.item()
-<<<<<<< HEAD
-                if step % 50 == 0:
-=======
                 if step % 500 == 0:
->>>>>>> 110ba176
                     print(f"Epoch {epoch+1}, Step {step}, Loss {running_loss / (step+1):.4f}")
 
 
@@ -306,24 +215,15 @@
             self.val_loader,
             model_device,
             self.tokenizer,
-<<<<<<< HEAD
-            max_gen_length=30,
-=======
             max_gen_length=10,
->>>>>>> 110ba176
             show_samples=10,
         )
 
 
 if __name__ == "__main__":
     # Model Configs
-<<<<<<< HEAD
-    model_name = "meta-llama/Llama-3.1-8B"
-    dataset_name = "rajpurkar/squad"
-=======
     model_name = "meta-llama/Meta-Llama-3-8B-Instruct"
     dataset_name = "squad"
->>>>>>> 110ba176
     train_batch_size = 1
     eval_batch_size = 1
     gradient_accumulation_steps = 8
@@ -332,11 +232,8 @@
     max_input_length = 512
     max_target_length = 512
     device = torch.device("cuda" if torch.cuda.is_available() else "cpu")
-<<<<<<< HEAD
-=======
     train_size = 5000
     eval_size = 500
->>>>>>> 110ba176
 
     baseline_model = Baseline(
         model_name=model_name,
@@ -353,11 +250,7 @@
     # Start GPU utilization logging using utils
     gpu_util_thread, gpu_util_stop_event, gpu_util_data = start_gpu_utilization_logging(interval=1.0)
 
-<<<<<<< HEAD
-    baseline_model.preprocess_dataset(subsample_size=2500, seed=101)
-=======
     baseline_model.preprocess_dataset(train_size=train_size, eval_size=eval_size, seed=101)
->>>>>>> 110ba176
     baseline_model.init_model()
     baseline_model.train()
 
@@ -369,13 +262,9 @@
     print(f"Learning rate: {learning_rate}")
     print(f"Max input length: {max_input_length}")
     print(f"Max target length: {max_target_length}")
-<<<<<<< HEAD
-    print(f"Traing size: {5000}")
-=======
     print(f"Traing size: {train_size}")
     print(f"Eval size: {eval_size}")
 
->>>>>>> 110ba176
 
     baseline_model.evaluate()
 
